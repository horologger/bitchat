--- conflicted
+++ resolved
@@ -1621,7 +1621,6 @@
         }
     }
 
-<<<<<<< HEAD
     #if os(iOS)
     // MARK: - Geohash DMs initiation
     @MainActor
@@ -1649,8 +1648,6 @@
         return "anon#\(suffix)"
     }
     #endif
-=======
->>>>>>> 1c33a927
     /// Add a local system message to a private chat (no network send)
     @MainActor
     func addLocalPrivateSystemMessage(_ content: String, to peerID: String) {
@@ -3738,8 +3735,6 @@
         addSystemMessage(content)
         objectWillChange.send()
     }
-<<<<<<< HEAD
-
     // Send a public message without adding a local user echo.
     // Used for emotes where we want a local system-style confirmation instead.
     @MainActor
@@ -3766,8 +3761,6 @@
         // Default: send over mesh
         meshService.sendMessage(content, mentions: [])
     }
-=======
->>>>>>> 1c33a927
     
     // MARK: - Simplified Nostr Integration (Inlined from MessageRouter)
     
